"""Neural net classes."""

import pickle
import re

import numpy as np
from sklearn.base import BaseEstimator
import torch
from torch.utils.data import DataLoader

from inferno.callbacks import EpochTimer
from inferno.callbacks import PrintLog
from inferno.callbacks import Scoring
from inferno.dataset import Dataset
from inferno.dataset import CVSplit
from inferno.exceptions import NotInitializedError
from inferno.history import History
from inferno.utils import get_dim
from inferno.utils import to_numpy
from inferno.utils import to_var


# pylint: disable=unused-argument
def train_loss_score(net, X=None, y=None):
    return net.history[-1, 'batches', -1, 'train_loss']


# pylint: disable=unused-argument
def valid_loss_score(net, X=None, y=None):
    return net.history[-1, 'batches', -1, 'valid_loss']


class NeuralNet(object):
    """NeuralNet base class.

    The base class covers more generic cases. Depending on your use
    case, you might want to use `NeuralNetClassifier` or
    `NeuralNetRegressor`.

    In addition to the parameters listed below, there are parameters
    with specific prefixes that are handled separately. To illustrate
    this, here is an example:

    ```
    net = NeuralNet(
        ...,
        optim=torch.optim.SGD,
        optim__momentum=0.95,
    )
    ```

    This way, when `optim` is initialized, `NeuralNet` will take care
    of setting the `momentum` parameter to 0.95.

    (Note that the double underscore notation in `optim__momentum`
    means that the parameter `momentum` should be set on the object
    `optim`. This is the same semantic as used by sklearn.)

    Furthermore, this allows to change those parameters later:

    ```
    net.set_params(optim__momentum=0.99)
    ```

    This can be useful when you want to change certain parameters using
    a callback, when using the net in an sklearn grid search, etc.

    Parameters
    ----------
    module : torch module (class or instance)
      A torch module. In general, the uninstantiated class should be
      passed, although instantiated modules will also work.

    criterion : torch criterion (class)
      The uninitialized criterion (loss) used to optimize the
      module.

    optim : torch optim (class, default=torch.optim.SGD)
      The uninitialized optimizer (update rule) used to optimize the
      module

    lr : float (default=0.01)
      Learning rate passed to the optimizer. You may use `lr` instead
      of using `optim__lr`, which would result in the same outcome.

    max_epochs : int (default=10)
      The number of epochs to train for each `fit` call. Note that you
      may keyboard-interrupt training at any time.

    batch_size : int (default=128)
      Mini-batch size. Use this instead of setting
      `iterator_train__batch_size` and `iterator_test__batch_size`,
      which would result in the same outcome.

    iterator_train : torch DataLoader
      TODO: Will probably change.

    iterator_test : torch DataLoader
      TODO: Will probably change.

    dataset : torch Dataset (default=inferno.dataset.Dataset)
      The dataset is necessary for the incoming data to work with
      pytorch's `DataLoader`. It has to implement the `__len__` and
      `__getitem__` methods. The provided dataset should be capable of
      dealing with a lot of data types out of the box, so only change
      this if your data is not supported. Additionally, dataset should
      accept a `use_cuda` parameter to indicate whether cuda should be
      used.

    train_split : None or callable (default=inferno.dataset.CVSplit(5))
      If None, there is no train/validation split. Else, train_split
      should be a function or callable that is called with X and y
      data and should return the tuple `X_train, X_valid, y_train,
      y_valid`. The validation data may be None.

    callbacks : None or list of Callback instances (default=None)
      More callbacks, in addition to those specified in
      `default_callbacks`. Each callback should inherit from
      inferno.Callback. If not None, a list of tuples (name, callback)
      should be passed, where names should be unique. Callbacks may or
      may not be instantiated.
      Alternatively, it is possible to just pass a list of callbacks,
      which results in names being inferred from the class name.
      The callback name can be used to set parameters on specific
      callbacks (e.g., for the callback with name `'print_log'`, use
      `net.set_params(callbacks__print_log__keys=['epoch',
      'train_loss'])`).

    cold_start : bool (default=True)
      Whether each fit call should lead to a re-initialization of the
      module (cold start) or whether the module should be trained
      further (warm start).

    verbose : int (default=1)
      Control the verbosity level.

    use_cuda : bool (default=False)
      Whether usage of cuda is intended. If True, data in torch
      tensors will be pushed to cuda tensors before being sent to the
      module.

    Attributes
    ----------
    prefixes_ : list of str
      Contains the prefixes to special parameters. E.g., since there
      is the `'module'` prefix, it is possible to set parameters like
      so: `NeuralNet(..., optim__momentum=0.95)`.

    default_callbacks : list of str
      Callbacks that come by default. They are mainly set for the
      user's convenience. By default, an EpochTimer, AverageLoss,
      BestLoss, and PrintLog are set.

    initialized_ : bool
      Whether the NeuralNet was initialized.

    module_ : torch module (instance)
      The instantiated module.

    criterion_ : torch criterion (instance)
      The instantiated criterion.

    callbacks_ : list of tuples
      The complete (i.e. default and other), initialized callbacks, in
      a tuple with unique names.

    """
    prefixes_ = ['module', 'iterator_train', 'iterator_test', 'optim',
                 'criterion', 'callbacks']

    default_callbacks = [
        ('epoch_timer', EpochTimer),
        ('train_loss', Scoring('train_loss', train_loss_score, on_train=True)),
        ('valid_loss', Scoring('valid_loss', valid_loss_score)),
        ('print_log', PrintLog),
    ]

    def __init__(
            self,
            module,
            criterion,
            optim=torch.optim.SGD,
            lr=0.01,
            max_epochs=10,
            batch_size=128,
            iterator_train=DataLoader,
            iterator_test=DataLoader,
            dataset=Dataset,
            train_split=CVSplit(5),
            callbacks=None,
            cold_start=True,
            verbose=1,
            use_cuda=False,
            **kwargs
    ):
        self.module = module
        self.criterion = criterion
        self.optim = optim
        self.lr = lr
        self.max_epochs = max_epochs
        self.batch_size = batch_size
        self.iterator_train = iterator_train
        self.iterator_test = iterator_test
        self.dataset = dataset
        self.train_split = train_split
        self.callbacks = callbacks
        self.cold_start = cold_start
        self.verbose = verbose
        self.use_cuda = use_cuda

        history = kwargs.pop('history', None)
        initialized = kwargs.pop('initialized_', False)

        for key in kwargs:
            assert not hasattr(self, key)
            key_has_prefix = any(key.startswith(p) for p in self.prefixes_)
            assert key.endswith('_') or key_has_prefix
        vars(self).update(kwargs)

        self.history = history
        self.initialized_ = initialized

    def notify(self, method_name, **cb_kwargs):
        """Call the callback method specified in `method_name` with
        parameters specified in `cb_kwargs`.

        Method names can be one of:
        * on_train_begin
        * on_train_end
        * on_epoch_begin
        * on_epoch_end
        * on_batch_begin
        * on_batch_end

        """
        getattr(self, method_name)(self, **cb_kwargs)
        for _, cb in self.callbacks_:
            getattr(cb, method_name)(self, **cb_kwargs)

    # pylint: disable=unused-argument
    def on_train_begin(self, net, **kwargs):
        pass

    # pylint: disable=unused-argument
    def on_train_end(self, net, **kwargs):
        pass

    # pylint: disable=unused-argument
    def on_epoch_begin(self, net, **kwargs):
        self.history.new_epoch()
        self.history.record('epoch', len(self.history))

    # pylint: disable=unused-argument
    def on_epoch_end(self, net, **kwargs):
        pass

    # pylint: disable=unused-argument
    def on_batch_begin(self, net, train=False, **kwargs):
        self.history.new_batch()

    def on_batch_end(self, net, **kwargs):
        pass

    def _yield_callbacks(self):
        """Yield all callbacks set on this instance.

        Handles these cases:
          * default and user callbacks
          * callbacks with and without name
          * initialized and uninitialized callbacks
          * puts PrintLog(s) last

        """
        print_logs = []
        for item in self.default_callbacks + (self.callbacks or []):
            if isinstance(item, (tuple, list)):
                name, cb = item
            else:
                cb = item
                if isinstance(cb, type):  # uninitialized:
                    name = cb.__name__
                else:
                    name = cb.__class__.__name__
            if isinstance(cb, PrintLog) or (cb == PrintLog):
                print_logs.append((name, cb))
            else:
                yield name, cb
        yield from print_logs

    def initialize_callbacks(self):
        """Initializes all callbacks and save the result in the
        `callbacks_` attribute.

        Both `default_callbacks` and `callbacks` are used (in that
        order). Callbacks may either be initialized or not, and if
        they don't have a name, the name is inferred from the class
        name. The `initialize` method is called on all callbacks.

        The final result will be a list of tuples, where each tuple
        consists of a name and an initialized callback. If names are
        not unique, a ValueError is raised.

        """
        names_seen = set()
        callbacks_ = []

        for name, cb in self._yield_callbacks():
            if name in names_seen:
                raise ValueError("The callback name '{}' appears more than "
                                 "once.".format(name))
            names_seen.add(name)

            params = self._get_params_for('callbacks__{}'.format(name))
            if isinstance(cb, type):  # uninitialized:
                cb = cb(**params)
            else:
                cb.set_params(**params)
            cb.initialize()
            callbacks_.append((name, cb))

        self.callbacks_ = callbacks_
        return self

    def initialize_criterion(self):
        """Initializes the criterion."""
        criterion_params = self._get_params_for('criterion')
        self.criterion_ = self.criterion(**criterion_params)
        return self

    def initialize_module(self):
        """Initializes the module.

        Note that if the module has learned parameters, those will be
        reset.

        """
        kwargs = self._get_params_for('module')
        module = self.module
        is_initialized = not isinstance(module, type)

        if kwargs or not is_initialized:
            if is_initialized:
                module = type(module)

            if is_initialized or self.initialized_:
                if self.verbose:
                    print("Re-initializing module!")

            module = module(**kwargs)

        if self.use_cuda:
            module.cuda()

        self.module_ = module
        return self

    def initialize_optimizer(self):
        """Initialize the model optimizer. If `self.optim__lr` is
        not set, use `self.lr` instead.

        """
        kwargs = self._get_params_for('optim')
        if 'lr' not in kwargs:
            kwargs['lr'] = self.lr
        self.optim_ = self.optim(self.module_.parameters(), **kwargs)

    def initialize_history(self):
        """Initializes the history."""
        self.history = History()

    def initialize(self):
        """Initializes all components of the NeuralNet."""
        self.initialize_callbacks()
        self.initialize_criterion()
        self.initialize_module()
        self.initialize_optimizer()
        self.initialize_history()

        self.initialized_ = True
        return self

    def check_data(self, X, y=None):
        pass

    def validation_step(self, xi, yi):
        """Perform a forward step using batched data and return the
        resulting loss.

        The module is set to be in evaluation mode (e.g. dropout is
        not applied).

        """
        self.module_.eval()
        y_pred = self.infer(xi)
        return self.get_loss(y_pred, yi, X=xi, train=False)

    def train_step(self, xi, yi, optimizer):
        """Perform a forward step using batched data, update module
        parameters, and return the loss.

        The module is set to be in train mode (e.g. dropout is
        applied).

        """
        self.module_.train()
        optimizer.zero_grad()
        y_pred = self.infer(xi)
        loss = self.get_loss(y_pred, yi, X=xi, train=True)
        loss.backward()
        optimizer.step()
        return loss

    def evaluation_step(self, xi, training_behavior=False):
        """Perform a forward step to produce the output used for
        prediction and scoring.

        Therefore the module is set to evaluation mode by default
        beforehand which can be overridden to re-enable features
        like dropout by setting `training_behavior=True`.

        """
        self.module_.train(training_behavior)
        return self.infer(xi)

    def fit_loop(self, X, y=None, epochs=None):
        """The proper fit loop.

        Contains the logic of what actually happens during the fit
        loop.

        Parameters
        ----------
        X : TODO

        y : TODO

        epochs : int or None (default=None)
          If int, train for this number of epochs; if None, use
          `self.max_epochs`.

        **fit_params : TODO

        """
        self.check_data(X, y)
        use_cuda = self.use_cuda
        epochs = epochs if epochs is not None else self.max_epochs

        if self.train_split:
            X_train, X_valid, y_train, y_valid = self.train_split(X, y)
            dataset_valid = self.dataset(X_valid, y_valid, use_cuda=use_cuda)
        else:
            X_train, X_valid, y_train, y_valid = X, None, y, None
            dataset_valid = None
        dataset_train = self.dataset(X_train, y_train, use_cuda=use_cuda)

        for _ in range(epochs):
            self.notify('on_epoch_begin', X=X, y=y)

            for xi, yi in self.get_iterator(dataset_train, train=True):
                self.notify('on_batch_begin', X=xi, y=yi, train=True)
                loss = self.train_step(xi, yi, self.optim_)
                self.history.record_batch('train_loss', loss.data[0])
                self.history.record_batch('train_batch_size', len(xi))
                self.notify('on_batch_end', X=xi, y=yi, train=True)

            if X_valid is None:
                self.notify('on_epoch_end', X=X, y=y)
                continue

            for xi, yi in self.get_iterator(dataset_valid, train=False):
                self.notify('on_batch_begin', X=xi, y=yi, train=False)
                loss = self.validation_step(xi, yi)
                self.history.record_batch('valid_loss', loss.data[0])
                self.history.record_batch('valid_batch_size', len(xi))
                self.notify('on_batch_end', X=xi, y=yi, train=False)

            self.notify('on_epoch_end', X=X, y=y)
        return self

    # pylint: disable=unused-argument
    def partial_fit(self, X, y=None, classes=None, **fit_params):
        """Fit the module.

        If the module is initialized, it is not re-initialized, which
        means that this method should be used if you want to continue
        training a model (warm start).

        Parameters
        ----------
        X : TODO

        y : TODO

        classes : array, sahpe (n_classes,)
          Solely for sklearn compatibility, currently unused.

        **fit_params : TODO

        """
        if not self.initialized_:
            self.initialize()

        self.notify('on_train_begin')
        try:
            self.fit_loop(X, y)
        except KeyboardInterrupt:
            pass
        self.notify('on_train_end')
        return self

    def fit(self, X, y=None, **fit_params):
        """Initialize and fit the module.

        If the module was already initialized, by calling fit, the
        module will be re-initialized (unless `cold_start` is False).

        Parameters
        ----------
        X : TODO

        y : TODO

        **fit_params : TODO

        """
        if self.cold_start or not self.initialized_:
            self.initialize()

        self.partial_fit(X, y, **fit_params)
        return self

    def forward(self, X, training_behavior=False):
        """Perform a forward steps on the module with batches derived
        from data.

        Parameters
        ----------
        X : TODO

        training_behavior : bool (default=False)
          Whether to set the module to train mode or not.

        Returns
        -------
        y_infer : torch tensor
          The result from the forward step.

        """
        self.module_.train(training_behavior)

        dataset = self.dataset(X, use_cuda=self.use_cuda)
        iterator = self.get_iterator(dataset, train=training_behavior)
        y_infer = []
        for xi, _ in iterator:
            y_infer.append(
                self.evaluation_step(xi, training_behavior=training_behavior))
        return torch.cat(y_infer, dim=0)

    def infer(self, x):
        x = to_var(x, use_cuda=self.use_cuda)
        if isinstance(x, dict):
            return self.module_(**x)
        return self.module_(x)

    def predict_proba(self, X):
        """Where applicable, return probability estimates for
        samples.

        Parameters
        ----------
        X : TODO

        Returns
        -------
        y_proba : numpy ndarray

        """
        y_proba = self.forward(X, training_behavior=False)
        y_proba = to_numpy(y_proba)
        return y_proba

    def predict(self, X):
        """Where applicable, return class labels for samples in X.

        Parameters
        ----------
        X : TODO

        Returns
        -------
        y_pred : numpy ndarray

        """
        self.module_.train(False)
        return self.predict_proba(X).argmax(-1)

    # pylint: disable=unused-argument
    def get_loss(self, y_pred, y_true, X=None, train=False):
        """Return the loss for this batch.

        Parameters
        ----------
        y_pred : torch tensor
          Predicted target values

        y_true : torch tensor
          True target values.

        X : TODO
          Input data used to generate the prediction.

        train : bool (default=False)
          Whether train mode should be used or not.

        """
        y_true = to_var(y_true, use_cuda=self.use_cuda)
        return self.criterion_(y_pred, y_true)

    def get_iterator(self, dataset, train=False):
        """Get an iterator that allows to loop over the batches of the
        given data.

        If `self.iterator_train__batch_size` and/or
        `self.iterator_test__batch_size` are not set, use
        `self.batch_size` instead.

        Parameters
        ----------
        dataset : torch Dataset (default=inferno.dataset.Dataset)
          Usually, `self.dataset`, initialized with the corresponding
          data, is passed to `get_iterator`.

        train : bool (default=False)
          Whether to use `iterator_train` or `iterator_test`.

        Returns
        -------
        iterator
          An instantiated iterator that allows to loop over the
          mini-batches.

        """
        if train:
            kwargs = self._get_params_for('iterator_train')
            iterator = self.iterator_train
        else:
            kwargs = self._get_params_for('iterator_test')
            iterator = self.iterator_test

        if 'batch_size' not in kwargs:
            kwargs['batch_size'] = self.batch_size
        return iterator(dataset, **kwargs)

    def _get_params_for(self, prefix):
        if not prefix.endswith('__'):
            prefix += '__'
        return {key[len(prefix):]: val for key, val in self.__dict__.items()
                if key.startswith(prefix)}

    def _get_param_names(self):
        return self.__dict__.keys()

    def get_params(self, deep=True, **kwargs):
        return BaseEstimator.get_params(self, deep=deep, **kwargs)

    def set_params(self, **kwargs):
        """Set the parameters of this class.

        Valid parameter keys can be listed with `get_params()`.

        Returns
        -------
        self

        """
        normal_params, special_params = {}, {}
        for key, val in kwargs.items():
            if any(key.startswith(prefix) for prefix in self.prefixes_):
                special_params[key] = val
            else:
                normal_params[key] = val
        BaseEstimator.set_params(self, **normal_params)

        for key, val in special_params.items():
            if key.endswith('_'):
                raise ValueError("Not sure: Should this ever happen?")
            else:
                setattr(self, key, val)

        if any(key.startswith('criterion') for key in special_params):
            self.initialize_criterion()
        if any(key.startswith('callbacks') for key in special_params):
            self.initialize_callbacks()
        if any(key.startswith('module') for key in special_params):
            self.initialize_module()
            self.initialize_optimizer()
        if any(key.startswith('optimizer') for key in special_params):
            self.initialize_optimizer()

        return self

    def __getstate__(self):
        state = BaseEstimator.__getstate__(self)
        if 'module_' in state:
            module_ = state.pop('module_')
            module_dump = pickle.dumps(module_)
            state['module_'] = module_dump
        return state

    def __setstate__(self, state):
        if 'module_' in state:
            module_dump = state.pop('module_')
            module_ = pickle.loads(module_dump)
            state['module_'] = module_
        BaseEstimator.__setstate__(self, state)

    def save_params(self, f):
        """Save only the module's parameters, not the whole object.

        To save the whole object, use pickle.

        Parameters
        ----------
        f : file-like object or str
          See `torch.save` documentation.

        Example
        -------
        >>> before = NeuralNetClassifier(mymodule)
        >>> before.save_params('path/to/file')
        >>> after = NeuralNetClassifier(mymodule).initialize()
        >>> after.load_params('path/to/file')

        """
        if not hasattr(self, 'module_'):
            raise NotInitializedError(
                "Cannot save parameters of an un-initialized model. "
                "Please initialize first by calling `.initialize()` "
                "or by fitting the model with `.fit(...)`.")
        torch.save(self.module_.state_dict(), f)

    def load_params(self, f):
        """Load only the module's parameters, not the whole object.

        To save and load the whole object, use pickle.

        Parameters
        ----------
        f : file-like object or str
          See `torch.load` documentation.

        Example
        -------
        >>> before = NeuralNetClassifier(mymodule)
        >>> before.save_params('path/to/file')
        >>> after = NeuralNetClassifier(mymodule).initialize()
        >>> after.load_params('path/to/file')

        """
        if not hasattr(self, 'module_'):
            raise NotInitializedError(
                "Cannot load parameters of an un-initialized model. "
                "Please initialize first by calling `.initialize()` "
                "or by fitting the model with `.fit(...)`.")
        self.module_.load_state_dict(torch.load(f))


#######################
# NeuralNetClassifier #
#######################

def accuracy_pred_extractor(y):
    return np.argmax(to_numpy(y), axis=1)


neural_net_clf_doc_start = """NeuralNet for classification tasks

    Use this specifically if you have a standard classification task,
    with input data X and target y.

"""

neural_net_clf_criterion_text = """

    criterion : torch criterion (class, default=torch.nn.NLLLoss)
      Negative log likelihood loss. Note that the module should return
      probabilities, the log is applied during `get_loss`."""


def get_neural_net_clf_doc(doc):
    doc = neural_net_clf_doc_start + doc.split("\n ", 4)[-1]
    pattern = re.compile(r'(\n\s+)(criterion .*\n)(\s.+){1,99}')
    start, end = pattern.search(doc).span()
    doc = doc[:start] + neural_net_clf_criterion_text + doc[end:]
    return doc


# pylint: disable=missing-docstring
class NeuralNetClassifier(NeuralNet):
    __doc__ = get_neural_net_clf_doc(NeuralNet.__doc__)

    default_callbacks = [
        ('epoch_timer', EpochTimer()),
        ('train_loss', Scoring('train_loss', train_loss_score, on_train=True)),
        ('valid_loss', Scoring('valid_loss', valid_loss_score)),
        ('valid_acc', Scoring(
            name='valid_acc',
            scoring='accuracy_score',
            lower_is_better=False,
            on_train=False,
            pred_extractor=accuracy_pred_extractor,
        )),
        ('print_log', PrintLog()),
    ]

    def __init__(
            self,
            module,
            criterion=torch.nn.NLLLoss,
            train_split=CVSplit(5, stratified=True),
            *args,
            **kwargs
    ):
        super(NeuralNetClassifier, self).__init__(
            module,
            criterion=criterion,
            train_split=train_split,
            *args,
            **kwargs
        )

    # pylint: disable=signature-differs
    def check_data(self, _, y):
        if y is None and self.iterator_train is DataLoader:
            raise ValueError("No y-values are given (y=None). You must "
                             "implement your own DataLoader for training "
                             "(and your validation) and supply it using the "
                             "`iterator_train` and `iterator_valid` "
                             "parameters respectively.")

<<<<<<< HEAD
    def get_loss(self, y_pred, y_true, X=None, train=False):
        y_true = to_var(y_true)
        y_pred_log = torch.log(y_pred)
        return self.criterion_(y_pred_log, y_true)
=======
    def _prepare_target_for_loss(self, y):
        # This is a temporary, ugly work-around (relating to #56), but
        # currently, I see no solution that would result in a 1-dim
        # LongTensor after passing through torch's DataLoader. If
        # there is, we should use that instead. Otherwise, this will
        # be obsolete once pytorch scalars arrive.
        if (y.dim() == 2) and (y.size(1) == 1):
            # classification: y must be 1d
            return y[:, 0]
        # Note: If target is 2-dim with size(1) != 1, we just let it
        # pass, even though it will fail with NLLLoss
        return y

    def get_loss(self, y_pred, y, X=None, train=False):
        y = to_var(y)
        y_pred_log = torch.log(y_pred)
        return self.criterion_(y_pred_log, self._prepare_target_for_loss(y))
>>>>>>> ae5f977f

    def predict(self, X):
        return self.predict_proba(X).argmax(-1)

    # pylint: disable=signature-differs
    def fit(self, X, y, **fit_params):
        """See `NeuralNet.fit`.

        In contrast to `NeuralNet.fit`, `y` is non-optional to avoid mistakenly
        forgetting about `y`. However, `y` can be set to `None` in case it
        is derived dynamically from `X`.
        """
        # pylint: disable=useless-super-delegation
        # this is actually a pylint bug:
        # https://github.com/PyCQA/pylint/issues/1085
        return super(NeuralNetClassifier, self).fit(X, y, **fit_params)


######################
# NeuralNetRegressor #
######################

neural_net_reg_doc_start = """NeuralNet for regression tasks

    Use this specifically if you have a standard regression task,
    with input data X and target y. y must be 2d.

"""

neural_net_reg_criterion_text = """

    criterion : torch criterion (class, default=torch.nn.MSELoss)
      Mean squared error loss."""


def get_neural_net_reg_doc(doc):
    doc = neural_net_reg_doc_start + doc.split("\n ", 4)[-1]
    pattern = re.compile(r'(\n\s+)(criterion .*\n)(\s.+){1,99}')
    start, end = pattern.search(doc).span()
    doc = doc[:start] + neural_net_reg_criterion_text + doc[end:]
    return doc


# pylint: disable=missing-docstring
class NeuralNetRegressor(NeuralNet):
    __doc__ = get_neural_net_reg_doc(NeuralNet.__doc__)

    def __init__(
            self,
            module,
            criterion=torch.nn.MSELoss,
            *args,
            **kwargs
    ):
        super(NeuralNetRegressor, self).__init__(
            module,
            criterion=criterion,
            *args,
            **kwargs
        )

    # pylint: disable=signature-differs
    def check_data(self, _, y):
        if y is None and self.iterator_train is DataLoader:
            raise ValueError("No y-values are given (y=None). You must "
                             "implement your own DataLoader for training "
                             "(and your validation) and supply it using the "
                             "`iterator_train` and `iterator_valid` "
                             "parameters respectively.")
        elif y is None:
            # The user implements its own mechanism for generating y.
            return

        # The problem with 1-dim float y is that the pytorch DataLoader will
        # somehow upcast it to DoubleTensor
        if get_dim(y) == 1:
            raise ValueError("The target data shouldn't be 1-dimensional; "
                             "please reshape (e.g. y.reshape(-1, 1).")

    # pylint: disable=signature-differs
    def fit(self, X, y, **fit_params):
        """See `NeuralNet.fit`.

        In contrast to `NeuralNet.fit`, `y` is non-optional to avoid mistakenly
        forgetting about `y`. However, `y` can be set to `None` in case it
        is derived dynamically from `X`.
        """
        # pylint: disable=useless-super-delegation
        # this is actually a pylint bug:
        # https://github.com/PyCQA/pylint/issues/1085
        return super(NeuralNetRegressor, self).fit(X, y, **fit_params)<|MERGE_RESOLUTION|>--- conflicted
+++ resolved
@@ -30,6 +30,7 @@
     return net.history[-1, 'batches', -1, 'valid_loss']
 
 
+# pylint: disable=too-many-instance-attributes
 class NeuralNet(object):
     """NeuralNet base class.
 
@@ -175,6 +176,7 @@
         ('print_log', PrintLog),
     ]
 
+    # pylint: disable=too-many-arguments
     def __init__(
             self,
             module,
@@ -838,12 +840,6 @@
                              "`iterator_train` and `iterator_valid` "
                              "parameters respectively.")
 
-<<<<<<< HEAD
-    def get_loss(self, y_pred, y_true, X=None, train=False):
-        y_true = to_var(y_true)
-        y_pred_log = torch.log(y_pred)
-        return self.criterion_(y_pred_log, y_true)
-=======
     def _prepare_target_for_loss(self, y):
         # This is a temporary, ugly work-around (relating to #56), but
         # currently, I see no solution that would result in a 1-dim
@@ -857,14 +853,13 @@
         # pass, even though it will fail with NLLLoss
         return y
 
-    def get_loss(self, y_pred, y, X=None, train=False):
-        y = to_var(y)
+    def get_loss(self, y_pred, y_true, X=None, train=False):
+        y_true = to_var(y_true)
         y_pred_log = torch.log(y_pred)
-        return self.criterion_(y_pred_log, self._prepare_target_for_loss(y))
->>>>>>> ae5f977f
-
-    def predict(self, X):
-        return self.predict_proba(X).argmax(-1)
+        return self.criterion_(
+          y_pred_log,
+          self._prepare_target_for_loss(y_true),
+        )
 
     # pylint: disable=signature-differs
     def fit(self, X, y, **fit_params):
